"""
Copyright 2020 Google LLC
Copyright 2020 PerfectVIPs Inc.

Licensed under the Apache License, Version 2.0 (the "License");
you may not use this file except in compliance with the License.
You may obtain a copy of the License at
http://www.apache.org/licenses/LICENSE-2.0
Unless required by applicable law or agreed to in writing, software
distributed under the License is distributed on an "AS IS" BASIS,
WITHOUT WARRANTIES OR CONDITIONS OF ANY KIND, either express or implied.

"""

import logging
import copy
import sys
import random
import vsc
from enum import Enum
from imp import reload
from collections import defaultdict
from bitstring import BitArray
<<<<<<< HEAD
from pygen_src.riscv_instr_pkg import pkg_ins, riscv_reg_t, riscv_instr_name_t, riscv_instr_format_t, privileged_mode_t, riscv_reg_t
=======
from pygen_src.riscv_instr_pkg import pkg_ins, riscv_instr_category_t, riscv_reg_t, riscv_instr_name_t, riscv_instr_format_t, riscv_instr_group_t, imm_t
>>>>>>> 6bbee9a6
from pygen_src.riscv_instr_gen_config import cfg

#from pygen_src.isa import rv32c_instr  # NOQA
#from pygen_src.isa import rv32i_instr  # NOQA
#from pygen_src.target.rv32i import riscv_core_setting as rcs
if cfg.argv.target == "rv32i":
    from pygen_src.isa import rv32i_instr
    from pygen_src.target.rv32i import riscv_core_setting as rcs
if cfg.argv.target == "rv32imc":
    from pygen_src.isa import rv32i_instr
    from pygen_src.isa import rv32m_instr
    from pygen_src.isa import rv32c_instr
    from pygen_src.target.rv32imc import riscv_core_setting as rcs

reload(logging)
logging.basicConfig(filename='{}'.format(cfg.argv.log_file_name),
                    filemode='w',
                    format="%(asctime)s %(filename)s %(lineno)s %(levelname)s %(message)s",
                    level=logging.DEBUG)


@vsc.randobj
class riscv_instr:
    instr_registry = {}

    instr_names = []
    instr_group = defaultdict(list)
    instr_category = defaultdict(list)
    basic_instr = []
    instr_template = {}

    exclude_reg = []
    include_reg = []
    #instr_name = vsc.enum_t(riscv_instr_name_t)
    def __init__(self):
        self.group = vsc.enum_t(riscv_instr_group_t)
        self.format = vsc.enum_t(riscv_instr_format_t)
        self.category = vsc.enum_t(riscv_instr_category_t)
        self.instr_name = vsc.enum_t(riscv_instr_name_t)
        self.imm_type = vsc.enum_t(imm_t)
        self.imm_len = 0

        self.csr = vsc.rand_bit_t(12)
        self.rs2 = vsc.rand_enum_t(riscv_reg_t)
        self.rs1 = vsc.rand_enum_t(riscv_reg_t)
        self.rd = vsc.rand_enum_t(riscv_reg_t)
        self.imm = vsc.rand_bit_t(32)

        self.imm_mask = vsc.uint32_t(0xffffffff)
        self.is_branch_target = None
        self.has_label = 1
        self.atomic = 0
        self.branch_assigned = None
        self.process_load_store = 1
        self.is_compressed = None
        self.is_illegal_instr = None
        self.is_hint_instr = None
        self.is_floating_point = None
        self.imm_str = None
        self.comment = ""
        self.label = ""
        self.is_local_numeric_label = None
        self.idx = -1
        self.has_rs1 = vsc.uint32_t(1)
        self.has_rs2 = vsc.uint32_t(1)
        self.has_rd = vsc.uint32_t(1)
        self.has_imm = vsc.uint32_t(1)
        self.shift_t = vsc.uint32_t(0xffffffff)
        self.XLEN = vsc.uint32_t(32)
    
    @vsc.constraint
    def imm_c(self):
        logging.info("Instr_NAME %s", self.instr_name.get_val().name)
        with vsc.implies(self.instr_name.inside(vsc.rangelist(riscv_instr_name_t.SLLIW,
                              riscv_instr_name_t.SRLIW, riscv_instr_name_t.SRAIW))):
            self.imm[11:5] == 0
        with vsc.implies(self.instr_name.inside(vsc.rangelist(riscv_instr_name_t.SLLI,
                              riscv_instr_name_t.SRLI, riscv_instr_name_t.SRAI))):
            with vsc.implies(self.XLEN == 32):
                self.imm[11:5] == 0
            with vsc.implies(self.XLEN != 32):
                self.imm[11:6] == 0

    @classmethod
    def register(cls, instr_name):
        logging.info("Registering %s", instr_name.name)
        cls.instr_registry[instr_name] = 1
        if instr_name is None:
            print("\n")
        return 1

    @classmethod
    def create_instr_list(cls, cfg):
        cls.instr_names.clear()
        cls.instr_group.clear()
        cls.instr_category.clear()
        logging.info("registry {}".format(cls.instr_registry))
        for instr_name, values in cls.instr_registry.items():
            if instr_name in rcs.unsupported_instr:
                continue
            instr_inst = cls.create_instr(instr_name)
            cls.instr_template[instr_name] = instr_inst

            if not instr_inst.is_supported(cfg):
                continue
            if ((rcs.XLEN != 32) and (instr_name == riscv_instr_name_t.C_JAL)):
                continue
            if ((riscv_reg_t.SP in cfg.reserved_regs) and (instr_name == riscv_instr_name_t.C_ADDI16SP)):
                continue
            if (cfg.enable_sfence and instr_name == riscv_instr_name_t.SFENCE_VMA):
                continue
            if instr_name in [riscv_instr_name_t.FENCE, riscv_instr_name_t.FENCE_I, riscv_instr_name_t.SFENCE_VMA]:
                continue
            if (instr_inst.group.name in rcs.supported_isa and
                    not(cfg.disable_compressed_instr and
                        instr_inst.group.name in ["RV32C", "RV64C", "RV32DC", "RV32FC", "RV128C"]) and
                    not(not(cfg.enable_floating_point) and instr_inst.group.name in
                        ["RV32F", "RV64F", "RV32D", "RV64D"])):
<<<<<<< HEAD
                self.instr_category[instr_inst.category.name].append(instr_name)
                self.instr_group[instr_inst.group.name].append(instr_name)
                self.instr_names.append(instr_name)
        self.build_basic_instruction_list(cfg)
        self.create_csr_filter(cfg)

    def create_instr(self, instr_name):
        """TODO This method is specific to RV32I instruction only.
        It must be scaled to all instruction extensions."""
        try:
            instr_inst = eval("rv32i_instr.riscv_" + instr_name + "_instr()")
            if cfg.argv.target == "rv32i":
                logging.info("if")
                instr_inst = eval("rv32i_instr.riscv_" + instr_name + "_instr()")
            elif cfg.argv.target == "rv32imc":
                logging.info("eliff")
                try:
                    instr_inst = eval("rv32i_instr.riscv_" + instr_name + "_instr()")
                except Exception:
                    try:
                        instr_inst = eval("rv32m_instr.riscv_" + instr_name + "_instr()")
                    except Exception:
                        try:
                            instr_inst = eval("rv32c_instr.riscv_" + instr_name + "_instr()")
                        except Exception: 
                            logging.critical("Failed to create instr: %0s", instr_name)
                            sys.exit(1)
=======
                logging.info("IF create_instr_list")
                cls.instr_category[instr_inst.category.name].append(instr_name)
                cls.instr_group[instr_inst.group.name].append(instr_name)
                cls.instr_names.append(instr_name)
        logging.info("IF create_instr_list outside")
        cls.build_basic_instruction_list(cfg)
        cls.create_csr_filter(cfg)
    
    @classmethod
    def create_instr(cls, instr_name):
        """TODO This method is specific to RV32I instruction only.
        It must be scaled to all instruction extensions."""
        # instr_name = instr_name.get_val().name
        logging.info("Instr_ {}".format(instr_name))
        try:
            #if cfg.argv.isa == "rv32i":

            instr_inst = eval("rv32c_instr.riscv_" + instr_name.name + "_instr()")
            '''elif cfg.argv.isa == "rv32m":
                instr_inst = eval("rv32m_instr.riscv_" + instr_name + "_instr()")
            elif cfg.argv.isa == "rv32c":
                instr_inst = eval("rv32c_instr.riscv_" + instr_name + "_instr()")
            else: #cfg.argv.isa == "rv32i":
                instr_inst = eval("rv32i.riscv_" + instr_name + "_instr()")'''

>>>>>>> 6bbee9a6
        except Exception:
            logging.critical("Failed to create instr: %0s", instr_name.name)
            sys.exit(1)
        return instr_inst

    @staticmethod
    def is_supported(cfg):
        return 1

    @classmethod
    def build_basic_instruction_list(cls, cfg):
        cls.basic_instr = (cls.instr_category["SHIFT"] + cls.instr_category["ARITHMETIC"] +
                            cls.instr_category["LOGICAL"] + cls.instr_category["COMPARE"])
        if cfg.no_ebreak == 0:
            cls.basic_instr.append("EBREAK")
            for items in rcs.supported_isa:
                if("RV32C" in rcs.supported_isa and not(cfg.disable_compressed_instr)):
                    cls.basic_instr.append("C_EBREAK")
                    break
        if cfg.no_dret == 0:
            cls.basic_instr.append("DRET")
        if cfg.no_fence == 0:
<<<<<<< HEAD
            self.basic_instr.append(self.instr_category["SYNCH"])
        if cfg.no_csr_instr == 0 and cfg.init_privileged_mode == privileged_mode_t.MACHINE_MODE:
            self.basic_instr.append(self.instr_category["CSR"])
=======
            cls.basic_instr.append(cls.instr_category["SYNCH"])
        if(cfg.no_csr_instr == 0 and cfg.init_privileged_mode == "MACHINE_MODE"):
            cls.basic_instr.append(cls.instr_category["CSR"])
>>>>>>> 6bbee9a6
        if cfg.no_wfi == 0:
            cls.basic_instr.append("WFI")

    @classmethod
    def create_csr_filter(cls, cfg):
        cls.include_reg.clear()
        cls.exclude_reg.clear()

        if cfg.enable_illegal_csr_instruction:
            cls.exclude_reg = rcs.implemented_csr
        elif cfg.enable_access_invalid_csr_level:
            cls.include_reg = cfg.invalid_priv_mode_csrs
        else:
<<<<<<< HEAD
            if cfg.init_privileged_mode == privileged_mode_t.MACHINE_MODE:      # Machine Mode
                self.include_reg.append("MSCRATCH")
            elif cfg.init_privileged_mode == privileged_mode_t.SUPERVISOR_MODE:  # Supervisor Mode
                self.include_reg.append("SSCRATCH")
=======
            if cfg.init_privileged_mode == "MACHINE_MODE":      # Machine Mode
                cls.include_reg.append("MSCRATCH")
            elif cfg.init_privileged_mode == "SUPERVISOR_MODE":  # Supervisor Mode
                cls.include_reg.append("SSCRATCH")
>>>>>>> 6bbee9a6
            else:                                               # User Mode
                cls.include_reg.append("USCRATCH")

    @classmethod
    def get_rand_instr(cls, include_instr=[], exclude_instr=[],
                       include_category=[], exclude_category=[],
                       include_group=[], exclude_group=[]):
        logging.info("Instr templates", cls.instr_template)
        idx = BitArray(uint = 0, length = 32)
        name = ""
        allowed_instr = []
        disallowed_instr = []
        # allowed_categories = []
        for items in include_category:
            allowed_instr.extend(cls.instr_category[items])
        for items in exclude_category:
            if items in instr_category:
                disallowed_instr.extend(cls.instr_category[items])
        for items in include_group:
            allowed_instr.extend(cls.instr_group[items])
        for items in exclude_group:
            if items in instr_group:
                disallowed_instr.extend(cls.instr_group[items])

        disallowed_instr.extend(exclude_instr)

        # TODO Randomization logic needs to be frame with PyVSC library
        if len(disallowed_instr) == 0:
            try:
                if len(include_instr) > 0:
                    if len(include_instr) == 1:
                        idx = 0
                    else:
                        idx = random.randrange(0, len(include_instr) - 1)
                    name = include_instr[idx]
                elif len(allowed_instr) > 0:
                    idx = random.randrange(0, len(allowed_instr) - 1)
                    name = allowed_instr[idx]
                else:
<<<<<<< HEAD
                    idx = random.randrange(0, len(self.instr_names) - 1)
                    name = self.instr_names[idx]
=======
                    idx = random.randrange(0, len(cls.instr_names) - 1)
                    name = instr_names[idx]
>>>>>>> 6bbee9a6
            except Exception:
                logging.critical("[%s] Cannot generate random instruction", riscv_instr.__name__)
                sys.exit(1)
        else:
            try:
                name = random.choice(cls.instr_names)
                if len(include_instr) > 0:
                    name = random.choice(include_instr)
                if len(allowed_instr) > 0:
                    name = random.choice(allowed_instr)
            except Exception:
                logging.critical("[%s] Cannot generate random instruction", riscv_instr.__name__)
                sys.exit(1)
        # rs1 rs2 values are overwriting and the last generated values are
        # getting assigned for a particular instruction hence creating different
        # object address and id to ratain the randomly generated values.
<<<<<<< HEAD
        instr_h = copy.deepcopy(self.instr_template[name])
=======
        logging.info("Instructions %s", cls.instr_template)
        instr_h = copy.deepcopy(cls.instr_template[name])
>>>>>>> 6bbee9a6
        return instr_h

    @classmethod
    def get_load_store_instr(cls, load_store_instr):
        instr_h = riscv_instr()
        if len(load_store_instr) == 0:
            load_store_instr = cls.instr_category["LOAD"] + \
                cls.instr_category["STORE"]
        cls.idx = random.randrange(0, len(load_store_instr) - 1)
        name = load_store_instr[cls.idx]
        instr_h = copy.copy(cls.instr_template[name])
        return instr_h

    @classmethod
    def get_instr(cls, name):
        if not cls.instr_template.get(name):
            logging.critical("Cannot get instr %s", name)
            sys.exit(1)
        instr_h = copy.copy(cls.instr_template[name])
        return instr_h

    def set_rand_mode(self):
        # rand_mode setting for Instruction Format
        if self.format.name == "R_FORMAT":
            self.has_imm = 0
        if self.format.name == "I_FORMAT":
            self.has_rs2 = 0
        if self.format.name in ["S_FORMAT", "B_FORMAT"]:
            self.has_rd = 0
        if self.format.name in ["U_FORMAT", "J_FORMAT"]:
            self.has_rs1 = 0
            self.has_rs2 = 0

        # rand_mode setting for Instruction Category
        if self.category.name == "CSR":
            self.has_rs2 = 0
            if self.format.name == "I_FORMAT":
                self.has_rs1 = 0

    def pre_randomize(self):
        with vsc.raw_mode():
            self.rs1.rand_mode = bool(self.has_rs1)
            self.rs2.rand_mode = bool(self.has_rs2)
            self.rd.rand_mode = bool(self.has_rd)
            self.imm.rand_mode = bool(self.has_imm)
            if self.category != riscv_instr_category_t.CSR:
                self.csr.rand_mode = False

    def set_imm_len(self):
        if self.format.name in ["U_FORMAT", "J_FORMAT"]:
            self.imm_len = 20
        elif self.format.name in ["I_FORMAT", "S_FORMAT", "B_FORMAT"]:
            if self.imm_type.name == "UIMM":
                self.imm_len = 5
            else:
                self.imm_len = 11
        self.imm_mask = (self.imm_mask << self.imm_len) & self.shift_t

    def extend_imm(self):
        sign = 0
        # self.shift_t = 2 ** 32 -1 is used to limit the width after shift operation
        self.imm = self.imm << (32 - self.imm_len) & self.shift_t
        sign = (self.imm & 0x80000000) >> 31
        self.imm = self.imm >> (32 - self.imm_len) & self.shift_t
        # Signed extension
        if(sign and not((self.format.name == "U_FORMAT") or
                        (self.imm_type.name in ["UIMM", "NZUIMM"]))):
            self.imm = self.imm_mask | self.imm

    '''def imm_c():
        imm_tt = BitArray(uint = self.imm, length = 32)
        if self.instr_name in [riscv_instr_name_t.SLLIW.name, riscv_instr_name_t.SRLIW.name,
                               riscv_instr_name_t.SRAIW.name]:
            imm_tt[20:27:1] = 0
            self.imm = imm_tt.uint
        if self.instr_name in [riscv_instr_name_t.SLLI.name, riscv_instr_name_t.SRLI.name,
                               riscv_instr_name_t.SRAI.name]:
            if rcs.XLEN == 32:
                imm_tt[20:27:1] = 0
                self.imm = imm_tt.uint
            else:
                cls.imm_tt[20:26:1] = 0
                cls.imm = imm_tt.uint'''

    def post_randomize(self):
        # self.imm_c()
        self.extend_imm()
        self.update_imm_str()

    def convert2asm(self, prefix = " "):
        asm_str = pkg_ins.format_string(string = self.get_instr_name(),
                                        length = pkg_ins.MAX_INSTR_STR_LEN)
        if self.category.name != "SYSTEM":
            if self.format.name == "J_FORMAT":
                asm_str = '{} {}, {}'.format(asm_str, self.rd.name, self.get_imm())
            elif self.format.name == "U_FORMAT":
                asm_str = '{} {}, {}'.format(asm_str, self.rd.name, self.get_imm())
            elif self.format.name == "I_FORMAT":
                if self.instr_name.name == "NOP":
                    asm_str = "nop"
                elif self.instr_name.name == "WFI":
                    asm_str = "wfi"
                elif self.instr_name.name == "FENCE":
                    asm_str = "fence"
                elif self.instr_name.name == "FENCE_I":
                    asm_str = "fence.i"
                elif self.category.name == "LOAD":
                    asm_str = '{} {}, {} ({})'.format(
                        asm_str, self.rd.name, self.get_imm(), self.rs1.name)
                elif self.category.name == "CSR":
                    asm_str = '{} {}, 0x{}, {}'.format(
                        asm_str, self.rd.name, self.csr, self.get_imm())
                else:
                    asm_str = '{} {}, {}, {}'.format(
                        asm_str, self.rd.name, self.rs1.name, self.get_imm())
            elif self.format.name == "S_FORMAT":
                if self.category.name == "STORE":
                    asm_str = '{} {}, {} ({})'.format(
                        asm_str, self.rs2.name, self.get_imm(), self.rs1.name)
                else:
                    asm_str = '{} {}, {}, {}'.format(
                        asm_str, self.rs1.name, self.rs2.name, self.get_imm())

            elif self.format.name == "B_FORMAT":
                if self.category.name == "STORE":
                    asm_str = '{} {}, {} ({})'.format(
                        asm_str, self.rs2.name, self.get_imm(), self.rs1.name)
                else:
                    asm_str = '{} {}, {}, {}'.format(
                        asm_str, self.rs1.name, self.rs2.name, self.get_imm())

            elif self.format.name == "R_FORMAT":
                if self.category.name == "CSR":
                    asm_str = '{} {}, 0x{}, {}'.format(
                        asm_str, self.rd.name, self.csr, self.rs1.name)
                elif self.instr_name.name == "SFENCE_VMA":
                    asm_str = "sfence.vma x0, x0"
                else:
                    asm_str = '{} {}, {}, {}'.format(
                        asm_str, self.rd.name, self.rs1.name, self.rs2.name)
            else:
                asm_str = 'Fatal_unsupported_format: {} {}'.format(
                    self.format.name, self.instr_name.name)

        else:
            if self.instr_name.name == "EBREAK":
                asm_str = ".4byte 0x00100073 # ebreak"

        if self.comment != "":
            asm_str = asm_str + " #" + self.comment
        return asm_str.lower()

    def get_opcode(self):
        if self.instr_name == "LUI":
            return (BitArray(uint = 55, length = 7).bin)
        elif self.instr_name == "AUIPC":
            return (BitArray(uint = 23, length = 7).bin)
        elif self.instr_name == "JAL":
            return (BitArray(uint = 23, length = 7).bin)
        elif self.instr_name == "JALR":
            return (BitArray(uint = 111, length = 7).bin)
        elif self.instr_name in ["BEQ", "BNE", "BLT", "BGE", "BLTU", "BGEU"]:
            return (BitArray(uint = 103, length = 7).bin)
        elif self.instr_name in ["LB", "LH", "LW", "LBU", "LHU", "LWU", "LD"]:
            return (BitArray(uint = 99, length = 7).bin)
        elif self.instr_name in ["SB", "SH", "SW", "SD"]:
            return (BitArray(uint = 35, length = 7).bin)
        elif self.instr_name in ["ADDI", "SLTI", "SLTIU", "XORI", "ORI", "ANDI",
                                 "SLLI", "SRLI", "SRAI", "NOP"]:
            return (BitArray(uint = 19, length = 7).bin)
        elif self.instr_name in ["ADD", "SUB", "SLL", "SLT", "SLTU", "XOR", "SRL",
                                 "SRA", "OR", "AND", "MUL", "MULH", "MULHSU", "MULHU",
                                 "DIV", "DIVU", "REM", "REMU"]:
            return (BitArray(uint = 51, length = 7).bin)
        elif self.instr_name in ["ADDIW", "SLLIW", "SRLIW", "SRAIW"]:
            return (BitArray(uint = 27, length = 7).bin)
        elif self.instr_name in ["MULH", "MULHSU", "MULHU", "DIV", "DIVU", "REM", "REMU"]:
            return (BitArray(uint = 51, length = 7).bin)
        elif self.instr_name in ["FENCE", "FENCE_I"]:
            return (BitArray(uint = 15, length = 7).bin)
        elif self.instr_name in ["ECALL", "EBREAK", "CSRRW", "CSRRS", "CSRRC", "CSRRWI",
                                 "CSRRSI", "CSRRCI"]:
            return (BitArray(uint = 115, length = 7).bin)
        elif self.instr_name in ["ADDW", "SUBW", "SLLW", "SRLW", "SRAW", "MULW", "DIVW",
                                 "DIVUW", "REMW", "REMUW"]:
            return (BitArray(uint = 59, length = 7).bin)
        elif self.instr_name in ["ECALL", "EBREAK", "URET", "SRET", "MRET", "DRET", "WFI",
                                 "SFENCE_VMA"]:
            return (BitArray(uint = 115, length = 7).bin)
        else:
            logging.critical("Unsupported instruction %0s", self.instr_name)
            sys.exit(1)

    def get_func3(self):
        if self.instr_name in ["JALR", "BEQ", "LB", "SB", "ADDI", "NOP", "ADD", "SUB",
                               "FENCE", "ECALL", "EBREAK", "ADDIW", "ADDW", "SUBW", "MUL",
                               "MULW", "ECALL", "EBREAK", "URET", "SRET", "MRET", "DRET",
                               "WFI", "SFENCE_VMA"]:
            return (BitArray(uint = 0, length = 3).bin)
        elif self.instr_name in ["BNE", "LH", "SH", "SLLI", "SLL", "FENCE_I", "CSRRW", "SLLIW",
                                 "SLLW", "MULH"]:
            return (BitArray(uint = 1, length = 3).bin)
        elif self.instr_name in ["LW", "SW", "SLTI", "SLT", "CSRRS", "MULHS"]:
            return (BitArray(uint = 2, length = 3).bin)
        elif self.instr_name in ["SLTIU", "SLTU", "CSRRC", "LD", "SD", "MULHU"]:
            return (BitArray(uint = 3, length = 3).bin)
        elif self.instr_name in ["BLT", "LBU", "XORI", "XOR", "DIV", "DIVW"]:
            return (BitArray(uint = 4, length = 3).bin)
        elif self.instr_name in ["BGE", "LHU", "SRLI", "SRAI", "SRL", "SRA", "CSRRWI", "SRLIW",
                                 "SRAIW", "SRLW",
                                 "SRAW", "DIVU", "DIVUW"]:
            return (BitArray(uint = 5, length = 3).bin)
        elif self.instr_name in ["BLTU", "ORI", "OR", "CSRRSI", "LWU", "REM", "REMW"]:
            return (BitArray(uint = 6, length = 3).bin)
        elif self.instr_name in ["BGEU", "ANDI", "AND", "CSRRCI", "REMU", "REMUW"]:
            return (BitArray(uint = 7, length = 3).bin)
        else:
            logging.critical("Unsupported instruction %0s", self.instr_name)
            sys.exit(1)

    def get_func7(self):
        if self.instr_name in ["SLLI", "SRLI", "ADD", "SLL", "SLT", "SLTU", "XOR",
                               "SRL", "OR", "AND", "FENCE", "FENCE_I", "SLLIW",
                               "SRLIW", "ADDW", "SLLW", "SRLW", "ECALL", "EBREAK", "URET"]:
            return (BitArray(uint = 0, length = 7).bin)
        elif self.instr_name in ["SUB", "SRA", "SRAIW", "SUBW", "SRAW"]:
            return (BitArray(uint = 32, length = 7).bin)
        elif self.instr_name in ["MUL", "MULH", "MULHSU", "MULHU", "DIV", "DIVU", "REM",
                                 "REMU", "MULW", "DIVW", "DIVUW", "REMW", "REMUW"]:
            return (BitArray(uint = 1, length = 7).bin)
        elif self.instr_name in ["SRET", "WFI"]:
            return (BitArray(uint = 8, length = 7).bin)
        elif self.instr_name == "MRET":
            return (BitArray(uint = 24, length = 7).bin)
        elif self.instr_name == "DRET":
            return (BitArray(uint = 61, length = 7).bin)
        elif self.instr_name == "SFENCE_VMA":
            return (BitArray(uint = 9, length = 7).bin)
        else:
            logging.critical("Unsupported instruction %0s", self.instr_name)
            sys.exit(1)

    def convert2bin(self):
        pass  # TODO

    def get_instr_name(self):
        get_instr_name = self.instr_name.name
        get_instr_name = get_instr_name.replace("_", ".")
        return get_instr_name

    def get_c_gpr(self, gpr):
        return self.gpr

    def get_imm(self):
        return self.imm_str

    def clear_unused_label(self):
        if(self.has_label and not(self.is_branch_target) and self.is_local_numeric_label):
            self.has_label = 0

    def do_copy(self):
        pass  # TODO

    def update_imm_str(self):
        self.imm_str = str(self.uintToInt(self.imm))

    def uintToInt(self, x):
        if x < (2 ** rcs.XLEN) / 2:
            signed_x = x
        else:
            signed_x = x - 2 ** rcs.XLEN
        return signed_x


riscv_instr_ins = riscv_instr()<|MERGE_RESOLUTION|>--- conflicted
+++ resolved
@@ -21,23 +21,13 @@
 from imp import reload
 from collections import defaultdict
 from bitstring import BitArray
-<<<<<<< HEAD
-from pygen_src.riscv_instr_pkg import pkg_ins, riscv_reg_t, riscv_instr_name_t, riscv_instr_format_t, privileged_mode_t, riscv_reg_t
-=======
 from pygen_src.riscv_instr_pkg import pkg_ins, riscv_instr_category_t, riscv_reg_t, riscv_instr_name_t, riscv_instr_format_t, riscv_instr_group_t, imm_t
->>>>>>> 6bbee9a6
 from pygen_src.riscv_instr_gen_config import cfg
 
-#from pygen_src.isa import rv32c_instr  # NOQA
-#from pygen_src.isa import rv32i_instr  # NOQA
-#from pygen_src.target.rv32i import riscv_core_setting as rcs
 if cfg.argv.target == "rv32i":
     from pygen_src.isa import rv32i_instr
     from pygen_src.target.rv32i import riscv_core_setting as rcs
 if cfg.argv.target == "rv32imc":
-    from pygen_src.isa import rv32i_instr
-    from pygen_src.isa import rv32m_instr
-    from pygen_src.isa import rv32c_instr
     from pygen_src.target.rv32imc import riscv_core_setting as rcs
 
 reload(logging)
@@ -59,7 +49,6 @@
 
     exclude_reg = []
     include_reg = []
-    #instr_name = vsc.enum_t(riscv_instr_name_t)
     def __init__(self):
         self.group = vsc.enum_t(riscv_instr_group_t)
         self.format = vsc.enum_t(riscv_instr_format_t)
@@ -94,11 +83,12 @@
         self.has_rd = vsc.uint32_t(1)
         self.has_imm = vsc.uint32_t(1)
         self.shift_t = vsc.uint32_t(0xffffffff)
-        self.XLEN = vsc.uint32_t(32)
+        self.XLEN = vsc.uint32_t() # XLEN is used in constraint throughout the generator.
+                                   # Hence, XLEN should be of PyVSC type in order to use it in a constraint block
+        self.XLEN = rcs.XLEN
     
     @vsc.constraint
     def imm_c(self):
-        logging.info("Instr_NAME %s", self.instr_name.get_val().name)
         with vsc.implies(self.instr_name.inside(vsc.rangelist(riscv_instr_name_t.SLLIW,
                               riscv_instr_name_t.SRLIW, riscv_instr_name_t.SRAIW))):
             self.imm[11:5] == 0
@@ -122,7 +112,6 @@
         cls.instr_names.clear()
         cls.instr_group.clear()
         cls.instr_category.clear()
-        logging.info("registry {}".format(cls.instr_registry))
         for instr_name, values in cls.instr_registry.items():
             if instr_name in rcs.unsupported_instr:
                 continue
@@ -144,68 +133,39 @@
                         instr_inst.group.name in ["RV32C", "RV64C", "RV32DC", "RV32FC", "RV128C"]) and
                     not(not(cfg.enable_floating_point) and instr_inst.group.name in
                         ["RV32F", "RV64F", "RV32D", "RV64D"])):
-<<<<<<< HEAD
-                self.instr_category[instr_inst.category.name].append(instr_name)
-                self.instr_group[instr_inst.group.name].append(instr_name)
-                self.instr_names.append(instr_name)
-        self.build_basic_instruction_list(cfg)
-        self.create_csr_filter(cfg)
-
-    def create_instr(self, instr_name):
-        """TODO This method is specific to RV32I instruction only.
-        It must be scaled to all instruction extensions."""
+                cls.instr_category[instr_inst.category.name].append(instr_name)
+                cls.instr_group[instr_inst.group.name].append(instr_name)
+                cls.instr_names.append(instr_name)
+        cls.build_basic_instruction_list(cfg)
+        cls.create_csr_filter(cfg)
+    
+    @classmethod
+    def create_instr(cls, instr_name):
         try:
-            instr_inst = eval("rv32i_instr.riscv_" + instr_name + "_instr()")
             if cfg.argv.target == "rv32i":
-                logging.info("if")
+                from pygen_src.isa import rv32i_instr
                 instr_inst = eval("rv32i_instr.riscv_" + instr_name + "_instr()")
             elif cfg.argv.target == "rv32imc":
-                logging.info("eliff")
                 try:
+                    from pygen_src.isa import rv32i_instr
                     instr_inst = eval("rv32i_instr.riscv_" + instr_name + "_instr()")
                 except Exception:
                     try:
+                        from pygen_src.isa import rv32m_instr
                         instr_inst = eval("rv32m_instr.riscv_" + instr_name + "_instr()")
                     except Exception:
                         try:
+                            from pygen_src.isa import rv32c_instr
                             instr_inst = eval("rv32c_instr.riscv_" + instr_name + "_instr()")
                         except Exception: 
                             logging.critical("Failed to create instr: %0s", instr_name)
                             sys.exit(1)
-=======
-                logging.info("IF create_instr_list")
-                cls.instr_category[instr_inst.category.name].append(instr_name)
-                cls.instr_group[instr_inst.group.name].append(instr_name)
-                cls.instr_names.append(instr_name)
-        logging.info("IF create_instr_list outside")
-        cls.build_basic_instruction_list(cfg)
-        cls.create_csr_filter(cfg)
-    
-    @classmethod
-    def create_instr(cls, instr_name):
-        """TODO This method is specific to RV32I instruction only.
-        It must be scaled to all instruction extensions."""
-        # instr_name = instr_name.get_val().name
-        logging.info("Instr_ {}".format(instr_name))
-        try:
-            #if cfg.argv.isa == "rv32i":
-
-            instr_inst = eval("rv32c_instr.riscv_" + instr_name.name + "_instr()")
-            '''elif cfg.argv.isa == "rv32m":
-                instr_inst = eval("rv32m_instr.riscv_" + instr_name + "_instr()")
-            elif cfg.argv.isa == "rv32c":
-                instr_inst = eval("rv32c_instr.riscv_" + instr_name + "_instr()")
-            else: #cfg.argv.isa == "rv32i":
-                instr_inst = eval("rv32i.riscv_" + instr_name + "_instr()")'''
-
->>>>>>> 6bbee9a6
         except Exception:
             logging.critical("Failed to create instr: %0s", instr_name.name)
             sys.exit(1)
         return instr_inst
 
-    @staticmethod
-    def is_supported(cfg):
+    def is_supported(self, cfg):
         return 1
 
     @classmethod
@@ -221,15 +181,9 @@
         if cfg.no_dret == 0:
             cls.basic_instr.append("DRET")
         if cfg.no_fence == 0:
-<<<<<<< HEAD
-            self.basic_instr.append(self.instr_category["SYNCH"])
-        if cfg.no_csr_instr == 0 and cfg.init_privileged_mode == privileged_mode_t.MACHINE_MODE:
-            self.basic_instr.append(self.instr_category["CSR"])
-=======
             cls.basic_instr.append(cls.instr_category["SYNCH"])
         if(cfg.no_csr_instr == 0 and cfg.init_privileged_mode == "MACHINE_MODE"):
             cls.basic_instr.append(cls.instr_category["CSR"])
->>>>>>> 6bbee9a6
         if cfg.no_wfi == 0:
             cls.basic_instr.append("WFI")
 
@@ -243,17 +197,10 @@
         elif cfg.enable_access_invalid_csr_level:
             cls.include_reg = cfg.invalid_priv_mode_csrs
         else:
-<<<<<<< HEAD
-            if cfg.init_privileged_mode == privileged_mode_t.MACHINE_MODE:      # Machine Mode
-                self.include_reg.append("MSCRATCH")
-            elif cfg.init_privileged_mode == privileged_mode_t.SUPERVISOR_MODE:  # Supervisor Mode
-                self.include_reg.append("SSCRATCH")
-=======
             if cfg.init_privileged_mode == "MACHINE_MODE":      # Machine Mode
                 cls.include_reg.append("MSCRATCH")
             elif cfg.init_privileged_mode == "SUPERVISOR_MODE":  # Supervisor Mode
                 cls.include_reg.append("SSCRATCH")
->>>>>>> 6bbee9a6
             else:                                               # User Mode
                 cls.include_reg.append("USCRATCH")
 
@@ -293,13 +240,8 @@
                     idx = random.randrange(0, len(allowed_instr) - 1)
                     name = allowed_instr[idx]
                 else:
-<<<<<<< HEAD
-                    idx = random.randrange(0, len(self.instr_names) - 1)
+                    idx = random.randrange(0, len(cls.instr_names) - 1)
                     name = self.instr_names[idx]
-=======
-                    idx = random.randrange(0, len(cls.instr_names) - 1)
-                    name = instr_names[idx]
->>>>>>> 6bbee9a6
             except Exception:
                 logging.critical("[%s] Cannot generate random instruction", riscv_instr.__name__)
                 sys.exit(1)
@@ -316,12 +258,7 @@
         # rs1 rs2 values are overwriting and the last generated values are
         # getting assigned for a particular instruction hence creating different
         # object address and id to ratain the randomly generated values.
-<<<<<<< HEAD
-        instr_h = copy.deepcopy(self.instr_template[name])
-=======
-        logging.info("Instructions %s", cls.instr_template)
         instr_h = copy.deepcopy(cls.instr_template[name])
->>>>>>> 6bbee9a6
         return instr_h
 
     @classmethod
@@ -391,23 +328,7 @@
                         (self.imm_type.name in ["UIMM", "NZUIMM"]))):
             self.imm = self.imm_mask | self.imm
 
-    '''def imm_c():
-        imm_tt = BitArray(uint = self.imm, length = 32)
-        if self.instr_name in [riscv_instr_name_t.SLLIW.name, riscv_instr_name_t.SRLIW.name,
-                               riscv_instr_name_t.SRAIW.name]:
-            imm_tt[20:27:1] = 0
-            self.imm = imm_tt.uint
-        if self.instr_name in [riscv_instr_name_t.SLLI.name, riscv_instr_name_t.SRLI.name,
-                               riscv_instr_name_t.SRAI.name]:
-            if rcs.XLEN == 32:
-                imm_tt[20:27:1] = 0
-                self.imm = imm_tt.uint
-            else:
-                cls.imm_tt[20:26:1] = 0
-                cls.imm = imm_tt.uint'''
-
     def post_randomize(self):
-        # self.imm_c()
         self.extend_imm()
         self.update_imm_str()
 
@@ -594,6 +515,3 @@
         else:
             signed_x = x - 2 ** rcs.XLEN
         return signed_x
-
-
-riscv_instr_ins = riscv_instr()
--- conflicted
+++ resolved
@@ -19,17 +19,12 @@
 import logging
 from enum import Enum, IntEnum, auto
 from bitstring import BitArray
-<<<<<<< HEAD
-from pygen_src.target.rv32i import riscv_core_setting as rcs
-from pygen_src.riscv_instr_pkg import *
-=======
 #from pygen.pygen_src.target.rv32i import riscv_core_setting as rcs
 from pygen.pygen_src.riscv_instr_pkg import *
 if cfg.argv.target == "rv32i":
     from pygen_src.target.rv32i import riscv_core_setting as rcs
 if cfg.argv.target == "rv32imc":
     from pygen_src.target.rv32imc import riscv_core_setting as rcs
->>>>>>> 1080c9ec
 
 
 class operand_sign_e(IntEnum):

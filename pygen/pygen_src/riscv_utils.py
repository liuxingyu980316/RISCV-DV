"""
Copyright 2020 Google LLC
Copyright 2020 PerfectVIPs Inc.

Licensed under the Apache License, Version 2.0 (the "License");
you may not use this file except in compliance with the License.
You may obtain a copy of the License at
http://www.apache.org/licenses/LICENSE-2.0
Unless required by applicable law or agreed to in writing, software
distributed under the License is distributed on an "AS IS" BASIS,
WITHOUT WARRANTIES OR CONDITIONS OF ANY KIND, either express or implied.

"""
import sys
import logging
<<<<<<< HEAD
=======
import pandas as pd
from tabulate import tabulate
from pygen_src.isa import rv32i_instr
from pygen_src.isa import rv32m_instr
from pygen_src.isa import rv32c_instr
>>>>>>> 0b7b9696
from pygen_src.riscv_instr_gen_config import cfg
from pygen_src.riscv_directed_instr_lib import (riscv_directed_instr_stream,
                                                riscv_int_numeric_corner_stream,
                                                riscv_jal_instr)


def factory(obj_of):
    objs = {
        "riscv_directed_instr_stream": riscv_directed_instr_stream,
        "riscv_int_numeric_corner_stream": riscv_int_numeric_corner_stream,
        "riscv_jal_instr": riscv_jal_instr
    }

    try:
        return objs[obj_of]()
    except KeyError:
        logging.critical("Cannot Create object of %s", obj_of)
        sys.exit(1)

<<<<<<< HEAD
def get_object(instr_name):
=======

def get_object(instr):
>>>>>>> 0b7b9696
    try:
        if cfg.argv.target == "rv32i":
            from pygen_src.isa import rv32i_instr
            instr_inst = eval("rv32i_instr.riscv_" + instr_name.name + "_instr()")
        if cfg.argv.target == "rv32imc":
            try:
                from pygen_src.isa import rv32i_instr
                instr_inst = eval("rv32i_instr.riscv_" + instr_name.name + "_instr()")
            except Exception:
                try:
                    from pygen_src.isa import rv32m_instr
                    instr_inst = eval("rv32m_instr.riscv_" + instr_name.name + "_instr()")
                except Exception:
                    try:
                        from pygen_src.isa import rv32c_instr
                        instr_inst = eval("rv32c_instr.riscv_" + instr_name.name + "_instr()")
                    except Exception:
                        logging.critical("Failed to create instr: %0s", instr_name.name)
                        sys.exit(1)
        if cfg.argv.target == "rv32imfc":
            try:
                from pygen_src.isa import rv32i_instr
                instr_inst = eval("rv32i_instr.riscv_" + instr_name.name + "_instr()")
            except Exception:
<<<<<<< HEAD
                try:
                    from pygen_src.isa import rv32m_instr
                    instr_inst = eval("rv32m_instr.riscv_" + instr_name.name + "_instr()")
                except Exception:
                    try:
                        from pygen_src.isa import rv32c_instr
                        instr_inst = eval("rv32c_instr.riscv_" + instr_name.name + "_instr()")
                    except Exception:
                        try:
                            from pygen_src.isa import rv32f_instr
                            instr_inst = eval("rv32f_instr.riscv_" + instr_name.name + "_instr()")
                        except Exception:
                            try:
                                from pygen_src.isa import rv32fc_instr
                                instr_inst = eval("rv32fc_instr.riscv_" + instr_name.name + "_instr()")
                            except Exception:
                                logging.critical("Failed to create instr: %0s", instr_name.name)
                                sys.exit(1)
    except Exception:
        logging.critical("Failed to create instr: %0s", instr_name.name)
        sys.exit(1)
=======
                logging.critical("Failed to create instr: %0s", instr.name)
                sys.exit(1)
>>>>>>> 0b7b9696
    return instr_inst


def gen_config_table():
    data = []
    data.append(['main_program_instr_cnt', type(cfg.main_program_instr_cnt),
                 sys.getsizeof(cfg.main_program_instr_cnt), cfg.main_program_instr_cnt])
    data.append(['sub_program_instr_cnt', type(cfg.sub_program_instr_cnt),
                 sys.getsizeof(cfg.sub_program_instr_cnt), cfg.sub_program_instr_cnt])
    data.append(['debug_program_instr_cnt', type(cfg.debug_program_instr_cnt),
                 sys.getsizeof(cfg.debug_program_instr_cnt), cfg.debug_program_instr_cnt])
    data.append(['debug_sub_program_instr_cnt', type(cfg.debug_sub_program_instr_cnt),
                 sys.getsizeof(cfg.debug_sub_program_instr_cnt),
                 cfg.debug_sub_program_instr_cnt])
    data.append(['max_directed_instr_stream_seq', type(cfg.max_directed_instr_stream_seq),
                 sys.getsizeof(cfg.max_directed_instr_stream_seq),
                 cfg.max_directed_instr_stream_seq])
    data.append(['data_page_pattern', type(cfg.data_page_pattern),
                 sys.getsizeof(cfg.data_page_pattern), cfg.data_page_pattern])
    data.append(['init_privileged_mode', type(cfg.init_privileged_mode),
                 sys.getsizeof(cfg.init_privileged_mode), cfg.init_privileged_mode])
    data.append(['scratch_reg', type(cfg.scratch_reg),
                 sys.getsizeof(cfg.scratch_reg), cfg.scratch_reg])
    data.append(['pmp_reg', type(cfg.pmp_reg), sys.getsizeof(cfg.pmp_reg), cfg.pmp_reg])
    data.append(['reserved_regs', type(cfg.reserved_regs),
                 sys.getsizeof(cfg.reserved_regs), cfg.reserved_regs])
    data.append(['sp', type(cfg.sp), sys.getsizeof(cfg.sp), cfg.sp])
    data.append(['tp', type(cfg.tp), sys.getsizeof(cfg.tp), cfg.tp])
    data.append(['ra', type(cfg.ra), sys.getsizeof(cfg.ra), cfg.ra])
    data.append(['check_misa_init_val', type(cfg.check_misa_init_val),
                 sys.getsizeof(cfg.check_misa_init_val), cfg.check_misa_init_val])
    data.append(['check_xstatus', type(cfg.check_xstatus),
                 sys.getsizeof(cfg.check_xstatus), cfg.check_xstatus])
    data.append(['virtual_addr_translation_on', type(cfg.virtual_addr_translation_on),
                 sys.getsizeof(cfg.virtual_addr_translation_on),
                 cfg.virtual_addr_translation_on])
    data.append(['kernel_stack_len', type(cfg.kernel_stack_len),
                 sys.getsizeof(cfg.kernel_stack_len), cfg.kernel_stack_len])
    data.append(['kernel_program_instr_cnt', type(cfg.kernel_program_instr_cnt),
                 sys.getsizeof(cfg.kernel_program_instr_cnt), cfg.kernel_program_instr_cnt])
    data.append(['num_of_sub_program', type(cfg.num_of_sub_program),
                 sys.getsizeof(cfg.num_of_sub_program), cfg.num_of_sub_program])
    data.append(['instr_cnt', type(cfg.instr_cnt), sys.getsizeof(cfg.instr_cnt), cfg.instr_cnt])
    data.append(['num_of_tests', type(cfg.num_of_tests),
                 sys.getsizeof(cfg.num_of_tests), cfg.num_of_tests])
    data.append(['no_data_page', type(cfg.no_data_page),
                 sys.getsizeof(cfg.no_data_page), cfg.no_data_page])
    data.append(['no_branch_jump', type(cfg.no_branch_jump),
                 sys.getsizeof(cfg.no_branch_jump), cfg.no_branch_jump])
    data.append(['no_load_store', type(cfg.no_load_store),
                 sys.getsizeof(cfg.no_load_store), cfg.no_load_store])
    data.append(['no_csr_instr', type(cfg.no_csr_instr),
                 sys.getsizeof(cfg.no_csr_instr), cfg.no_csr_instr])
    data.append(['no_ebreak', type(cfg.no_ebreak), sys.getsizeof(cfg.no_ebreak), cfg.no_ebreak])
    data.append(['no_dret', type(cfg.no_dret), sys.getsizeof(cfg.no_dret), cfg.no_dret])
    data.append(['no_fence', type(cfg.no_fence), sys.getsizeof(cfg.no_fence), cfg.no_fence])
    data.append(['no_wfi', type(cfg.no_wfi), sys.getsizeof(cfg.no_wfi), cfg.no_wfi])
    data.append(['enable_unaligned_load_store', type(cfg.enable_unaligned_load_store),
                 sys.getsizeof(cfg.enable_unaligned_load_store),
                 cfg.enable_unaligned_load_store])
    data.append(['illegal_instr_ratio', type(cfg.illegal_instr_ratio),
                 sys.getsizeof(cfg.illegal_instr_ratio), cfg.illegal_instr_ratio])
    data.append(['hint_instr_ratio', type(cfg.hint_instr_ratio),
                 sys.getsizeof(cfg.hint_instr_ratio), cfg.hint_instr_ratio])
    data.append(['num_of_harts', type(cfg.num_of_harts),
                 sys.getsizeof(cfg.num_of_harts), cfg.num_of_harts])
    data.append(['fix_sp', type(cfg.fix_sp), sys.getsizeof(cfg.fix_sp), cfg.fix_sp])
    data.append(['use_push_data_section', type(cfg.use_push_data_section),
                 sys.getsizeof(cfg.use_push_data_section), cfg.use_push_data_section])
    data.append(['boot_mode_opts', type(cfg.boot_mode_opts),
                 sys.getsizeof(cfg.boot_mode_opts), cfg.boot_mode_opts])
    data.append(['enable_page_table_exception', type(cfg.enable_page_table_exception),
                 sys.getsizeof(cfg.enable_page_table_exception),
                 cfg.enable_page_table_exception])
    data.append(['no_directed_instr', type(cfg.no_directed_instr),
                 sys.getsizeof(cfg.no_directed_instr), cfg.no_directed_instr])
    data.append(['asm_test_suffix', type(cfg.asm_test_suffix),
                 sys.getsizeof(cfg.asm_test_suffix), cfg.asm_test_suffix])
    data.append(['enable_interrupt', type(cfg.enable_interrupt),
                 sys.getsizeof(cfg.enable_interrupt), cfg.enable_interrupt])
    data.append(['enable_nested_interrupt', type(cfg.enable_nested_interrupt),
                 sys.getsizeof(cfg.enable_nested_interrupt), cfg.enable_nested_interrupt])
    data.append(['enable_timer_irq', type(cfg.enable_timer_irq),
                 sys.getsizeof(cfg.enable_timer_irq), cfg.enable_timer_irq])
    data.append(['bare_program_mode', type(cfg.bare_program_mode),
                 sys.getsizeof(cfg.bare_program_mode), cfg.bare_program_mode])
    data.append(['enable_illegal_csr_instruction', type(cfg.enable_illegal_csr_instruction),
                 sys.getsizeof(cfg.enable_illegal_csr_instruction),
                 cfg.enable_illegal_csr_instruction])
    data.append(['enable_access_invalid_csr_level', type(cfg.enable_access_invalid_csr_level),
                 sys.getsizeof(cfg.enable_access_invalid_csr_level),
                 cfg.enable_access_invalid_csr_level])
    data.append(['enable_misaligned_instr', type(cfg.enable_misaligned_instr),
                 sys.getsizeof(cfg.enable_misaligned_instr), cfg.enable_misaligned_instr])
    data.append(['enable_dummy_csr_write', type(cfg.enable_dummy_csr_write),
                 sys.getsizeof(cfg.enable_dummy_csr_write), cfg.enable_dummy_csr_write])
    data.append(['randomize_csr', type(cfg.randomize_csr),
                 sys.getsizeof(cfg.randomize_csr), cfg.randomize_csr])
    data.append(['allow_sfence_exception', type(cfg.allow_sfence_exception),
                 sys.getsizeof(cfg.allow_sfence_exception), cfg.allow_sfence_exception])
    data.append(['no_delegation', type(cfg.no_delegation),
                 sys.getsizeof(cfg.no_delegation), cfg.no_delegation])
    data.append(['force_m_delegation', type(cfg.force_m_delegation),
                 sys.getsizeof(cfg.force_m_delegation), cfg.force_m_delegation])
    data.append(['force_s_delegation', type(cfg.force_s_delegation),
                 sys.getsizeof(cfg.force_s_delegation), cfg.force_s_delegation])
    data.append(['support_supervisor_mode', type(cfg.support_supervisor_mode),
                 sys.getsizeof(cfg.support_supervisor_mode), cfg.support_supervisor_mode])
    data.append(['disable_compressed_instr', type(cfg.disable_compressed_instr),
                 sys.getsizeof(cfg.disable_compressed_instr), cfg.disable_compressed_instr])
    data.append(['require_signature_addr', type(cfg.require_signature_addr),
                 sys.getsizeof(cfg.require_signature_addr), cfg.require_signature_addr])
    data.append(['signature_addr', type(cfg.signature_addr),
                 sys.getsizeof(cfg.signature_addr), cfg.signature_addr])
    data.append(['gen_debug_section', type(cfg.gen_debug_section),
                 sys.getsizeof(cfg.gen_debug_section), cfg.force_s_delegation])
    data.append(['enable_ebreak_in_debug_rom', type(cfg.enable_ebreak_in_debug_rom),
                 sys.getsizeof(cfg.enable_ebreak_in_debug_rom), cfg.enable_ebreak_in_debug_rom])
    data.append(['set_dcsr_ebreak', type(cfg.set_dcsr_ebreak),
                 sys.getsizeof(cfg.set_dcsr_ebreak), cfg.set_dcsr_ebreak])
    data.append(['num_debug_sub_program', type(cfg.num_debug_sub_program),
                 sys.getsizeof(cfg.num_debug_sub_program), cfg.num_debug_sub_program])
    data.append(['enable_debug_single_step', type(cfg.enable_debug_single_step),
                 sys.getsizeof(cfg.enable_debug_single_step), cfg.enable_debug_single_step])
    data.append(['single_step_iterations', type(cfg.single_step_iterations),
                 sys.getsizeof(cfg.single_step_iterations), cfg.single_step_iterations])
    data.append(['set_mstatus_tw', type(cfg.set_mstatus_tw),
                 sys.getsizeof(cfg.set_mstatus_tw), cfg.set_mstatus_tw])
    data.append(['set_mstatus_mprv', type(cfg.set_mstatus_mprv),
                 sys.getsizeof(cfg.set_mstatus_mprv), cfg.set_mstatus_mprv])
    data.append(['enable_floating_point', type(cfg.enable_floating_point),
                 sys.getsizeof(cfg.enable_floating_point), cfg.enable_floating_point])
    data.append(['enable_vector_extension', type(cfg.enable_vector_extension),
                 sys.getsizeof(cfg.enable_vector_extension), cfg.enable_vector_extension])
    data.append(['enable_b_extension', type(cfg.enable_b_extension),
                 sys.getsizeof(cfg.enable_b_extension), cfg.enable_b_extension])

    df = pd.DataFrame(data, columns=['Name', 'Type', 'Size', 'Value'])
    df['Value'] = df['Value'].apply(str)
    logging.info('\n' + tabulate(df, headers='keys', tablefmt='psql'))<|MERGE_RESOLUTION|>--- conflicted
+++ resolved
@@ -13,14 +13,8 @@
 """
 import sys
 import logging
-<<<<<<< HEAD
-=======
 import pandas as pd
 from tabulate import tabulate
-from pygen_src.isa import rv32i_instr
-from pygen_src.isa import rv32m_instr
-from pygen_src.isa import rv32c_instr
->>>>>>> 0b7b9696
 from pygen_src.riscv_instr_gen_config import cfg
 from pygen_src.riscv_directed_instr_lib import (riscv_directed_instr_stream,
                                                 riscv_int_numeric_corner_stream,
@@ -40,12 +34,8 @@
         logging.critical("Cannot Create object of %s", obj_of)
         sys.exit(1)
 
-<<<<<<< HEAD
+
 def get_object(instr_name):
-=======
-
-def get_object(instr):
->>>>>>> 0b7b9696
     try:
         if cfg.argv.target == "rv32i":
             from pygen_src.isa import rv32i_instr
@@ -70,7 +60,6 @@
                 from pygen_src.isa import rv32i_instr
                 instr_inst = eval("rv32i_instr.riscv_" + instr_name.name + "_instr()")
             except Exception:
-<<<<<<< HEAD
                 try:
                     from pygen_src.isa import rv32m_instr
                     instr_inst = eval("rv32m_instr.riscv_" + instr_name.name + "_instr()")
@@ -85,17 +74,14 @@
                         except Exception:
                             try:
                                 from pygen_src.isa import rv32fc_instr
-                                instr_inst = eval("rv32fc_instr.riscv_" + instr_name.name + "_instr()")
+                                instr_inst = eval("rv32fc_instr.riscv_" +
+                                                  instr_name.name + "_instr()")
                             except Exception:
                                 logging.critical("Failed to create instr: %0s", instr_name.name)
                                 sys.exit(1)
     except Exception:
         logging.critical("Failed to create instr: %0s", instr_name.name)
         sys.exit(1)
-=======
-                logging.critical("Failed to create instr: %0s", instr.name)
-                sys.exit(1)
->>>>>>> 0b7b9696
     return instr_inst
 
 

--- conflicted
+++ resolved
@@ -19,14 +19,9 @@
 from pygen_src.riscv_instr_stream import riscv_rand_instr_stream
 from pygen_src.isa.riscv_instr import riscv_instr, riscv_instr_ins
 from pygen_src.riscv_instr_gen_config import cfg
-<<<<<<< HEAD
 from pygen_src.riscv_instr_pkg import (riscv_reg_t,
                                        riscv_pseudo_instr_name_t, riscv_instr_name_t, pkg_ins)
-from pygen_src.target.rv32i import riscv_core_setting as rcs
-=======
-from pygen_src.riscv_instr_pkg import riscv_reg_t, riscv_pseudo_instr_name_t, riscv_instr_name_t
 #from pygen_src.target.rv32i import riscv_core_setting as rcs
->>>>>>> 1080c9ec
 from pygen_src.riscv_pseudo_instr import riscv_pseudo_instr
 if cfg.argv.target == "rv32i":
     from pygen_src.target.rv32i import riscv_core_setting as rcs

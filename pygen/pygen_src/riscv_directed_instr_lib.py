--- conflicted
+++ resolved
@@ -127,16 +127,10 @@
 
     @vsc.constraint
     def init_val_c(self):
-<<<<<<< HEAD
-        # TO DO
+        # TODO
         vsc.solve_order(self.init_val_type, self.init_val)
         self.init_val_type.size == 10  # self.num_of_avail_regs
         self.init_val.size == 10  # self.num_of_avail_regs
-=======
-        vsc.solve_order(self.init_val_type, self.init_val)
-        self.init_val_type.size == self.num_of_avail_regs
-        self.init_val.size == self.num_of_avail_regs
->>>>>>> 4c556444
         self.num_of_instr in vsc.rangelist(vsc.rng(15, 30))
 
     @vsc.constraint

"""
Copyright 2020 Google LLC
Copyright 2020 PerfectVIPs Inc.

Licensed under the Apache License, Version 2.0 (the "License");
you may not use this file except in compliance with the License.
You may obtain a copy of the License at
http://www.apache.org/licenses/LICENSE-2.0
Unless required by applicable law or agreed to in writing, software
distributed under the License is distributed on an "AS IS" BASIS,
WITHOUT WARRANTIES OR CONDITIONS OF ANY KIND, either express or implied.

"""

import argparse
import logging
import sys
import vsc
from bitstring import BitArray
from pygen_src.riscv_instr_pkg import (mtvec_mode_t, f_rounding_mode_t,
                                       riscv_reg_t, privileged_mode_t,
                                       riscv_instr_group_t, data_pattern_t)
from pygen_src.target.rv32i import riscv_core_setting as rcs


@vsc.randobj
class riscv_instr_gen_config:
    def __init__(self):
        # TODO Support for command line argument
        self.main_program_instr_cnt = 100  # count of main_prog
        self.sub_program_instr_cnt = []  # count of sub_prog
        self.debug_program_instr_cnt = 0  # count of debug_rom
        self.debug_sub_program_instr_cnt = []  # count of debug sub_progrms
        self.max_directed_instr_stream_seq = 20
        self.data_page_pattern = vsc.rand_enum_t(data_pattern_t)

        self.m_mode_exception_delegation = {}
        self.s_mode_exception_delegation = {}
        self.m_mode_interrupt_delegation = {}
        self.s_mode_interrupt_delegation = {}

        # init_privileged_mode default to MACHINE_MODE
        self.init_privileged_mode = privileged_mode_t.MACHINE_MODE

        self.mstatus = BitArray(bin(0b0), length=rcs.XLEN - 1)
        self.mie = BitArray(bin(0b0), length=rcs.XLEN - 1)
        self.sstatus = BitArray(bin(0b0), length=rcs.XLEN - 1)
        self.sie = BitArray(bin(0b0), length=rcs.XLEN - 1)
        self.ustatus = BitArray(bin(0b0), length=rcs.XLEN - 1)
        self.uie = BitArray(bin(0b0), length=rcs.XLEN - 1)

        self.mstatus_mprv = 0
        self.mstatus_mxr = 0
        self.mstatus_sum = 0
        self.mstatus_tvm = 0
        self.mstatus_fs = BitArray(bin(0b0), length=2)
        self.mstatus_vs = BitArray(bin(0b0), length=2)
        self.mtvec_mode = vsc.rand_enum_t(mtvec_mode_t)

        self.argv = self.parse_args()
        self.args_dict = vars(self.argv)

        self.tvec_alignment = self.argv.tvec_alignment

        self.fcsr_rm = list(map(lambda csr_rm: csr_rm.name, f_rounding_mode_t))
        self.enable_sfence = 0
        self.gpr = []

        # Helper fields for gpr
        self.gpr0 = vsc.rand_enum_t(riscv_reg_t)
        self.gpr1 = vsc.rand_enum_t(riscv_reg_t)
        self.gpr2 = vsc.rand_enum_t(riscv_reg_t)
        self.gpr3 = vsc.rand_enum_t(riscv_reg_t)

        self.scratch_reg = vsc.rand_enum_t(riscv_reg_t)
        self.pmp_reg = vsc.rand_enum_t(riscv_reg_t)
        self.sp = vsc.rand_enum_t(riscv_reg_t)
        self.tp = vsc.rand_enum_t(riscv_reg_t)
        self.ra = vsc.rand_enum_t(riscv_reg_t)
        self.check_misa_init_val = 0
        self.check_xstatus = 1
        self.virtual_addr_translation_on = 0

        # Commenting out for now
        # vector_cfg = riscv_vector_cfg # TODO
        # pmp_cfg = riscv_pmp_cfg  # TODO
        self.mem_region = {
            0: {'name': "region_0", 'size_in_bytes': 4096, 'xwr': 8},
            1: {'name': "region_1", 'size_in_bytes': 4096 * 16, 'xwr': 8}
        }
        self.amo_region = {
            0: {'name': "amo_0", 'size_in_bytes': 64, 'xwr': 8}
        }
        self.stack_len = 5000
        self.s_mem_region = {
            0: {'name': "s_region_0", 'size_in_bytes': 4096, 'xwr': 8},
            1: {'name': "s_region_1", 'size_in_bytes': 4096, 'xwr': 8}
        }

        self.kernel_stack_len = 4000
        self.kernel_program_instr_cnt = 400
        # list of main implemented CSRs
        self.invalid_priv_mode_csrs = []
        self.num_of_sub_program = self.argv.num_of_sub_program
        self.instr_cnt = self.argv.instr_cnt
        self.num_of_tests = self.argv.num_of_tests
        self.no_data_page = self.argv.no_data_page
        self.no_branch_jump = self.argv.no_branch_jump
        self.no_load_store = self.argv.no_load_store
        self.no_csr_instr = self.argv.no_csr_instr
        self.no_ebreak = self.argv.no_ebreak
        self.no_dret = self.argv.no_dret
        self.no_fence = self.argv.no_fence
        self.no_wfi = self.argv.no_wfi
        self.enable_unaligned_load_store = self.argv.enable_unaligned_load_store
        self.illegal_instr_ratio = self.argv.illegal_instr_ratio
        self.hint_instr_ratio = self.argv.hint_instr_ratio
        self.num_of_harts = self.argv.num_of_harts
        self.fix_sp = self.argv.fix_sp
        self.use_push_data_section = self.argv.use_push_data_section
        self.boot_mode_opts = self.argv.boot_mode
        self.isa = self.argv.isa

        if self.boot_mode_opts:
            logging.info("Got boot mode option - %0s", self.boot_mode_opts)
            if self.boot_mode_opts == "m":
                self.init_privileged_mode = privileged_mode_t.MACHINE_MODE
            elif self.boot_mode_opts == "s":
                self.init_privileged_mode = privileged_mode_t.SUPERVISOR_MODE
            elif self.boot_mode_opts == "u":
                self.init_privileged_mode = privileged_mode_t.USER_MODE
            else:
                logging.error("Illegal boot mode option - %0s", self.boot_mode_opts)

        self.enable_page_table_exception = self.argv.enable_page_table_exception
        self.no_directed_instr = self.argv.no_directed_instr
        self.asm_test_suffix = self.argv.asm_test_suffix
        self.enable_interrupt = self.argv.enable_interrupt
        self.enable_nested_interrupt = self.argv.enable_nested_interrupt
        self.enable_timer_irq = self.argv.enable_timer_irq
        self.bare_program_mode = self.argv.bare_program_mode
        self.enable_illegal_csr_instruction = self.argv.enable_illegal_csr_instruction
        self.enable_access_invalid_csr_level = self.argv.enable_access_invalid_csr_level
        self.enable_misaligned_instr = self.argv.enable_misaligned_instr
        self.enable_dummy_csr_write = self.argv.enable_dummy_csr_write
        self.randomize_csr = self.argv.randomize_csr
        self.allow_sfence_exception = self.argv.allow_sfence_exception
        self.no_delegation = self.argv.no_delegation
        self.force_m_delegation = self.argv.force_m_delegation
        self.force_s_delegation = self.argv.force_s_delegation
        self.support_supervisor_mode = 0
        self.disable_compressed_instr = self.argv.disable_compressed_instr
        self.require_signature_addr = self.argv.require_signature_addr

        if self.require_signature_addr:
            self.signature_addr = int(self.argv.signature_addr, 16)
        else:
            self.signature_addr = 0xdeadbeef

        self.gen_debug_section = self.argv.gen_debug_section
        self.enable_ebreak_in_debug_rom = self.argv.enable_ebreak_in_debug_rom
        self.set_dcsr_ebreak = self.argv.set_dcsr_ebreak
        self.num_debug_sub_program = self.argv.num_debug_sub_program
        self.enable_debug_single_step = self.argv.enable_debug_single_step
        self.single_step_iterations = 0
        self.set_mstatus_tw = self.argv.set_mstatus_tw
        self.set_mstatus_mprv = self.argv.set_mstatus_mprv
        self.min_stack_len_per_program = 10 * (rcs.XLEN / 8)
        self.max_stack_len_per_program = 16 * (rcs.XLEN / 8)
        self.max_branch_step = 20
        self.reserved_regs = vsc.list_t(vsc.enum_t(riscv_reg_t))
        self.enable_floating_point = self.argv.enable_floating_point
        self.enable_vector_extension = self.argv.enable_vector_extension
        self.enable_b_extension = self.argv.enable_b_extension
        self.enable_bitmanip_groups = self.argv.enable_bitmanip_groups
        self.dist_control_mode = 0
        self.category_dist = {}
        self.march_isa = self.argv.march_isa

        if len(self.march_isa) != 0:
            rcs.supported_isa = self.march_isa
        logging.info("supported isa{}".format(rcs.supported_isa))
        if "RV32C" not in rcs.supported_isa:
            self.disable_compressed_instr = 1

    @vsc.constraint
    def gpr_c(self):
        self.gpr0.not_inside(vsc.rangelist(self.sp, self.tp, self.scratch_reg, self.pmp_reg,
                                           riscv_reg_t.ZERO, riscv_reg_t.RA, riscv_reg_t.GP))
        self.gpr1.not_inside(vsc.rangelist(self.sp, self.tp, self.scratch_reg, self.pmp_reg,
                                           riscv_reg_t.ZERO, riscv_reg_t.RA, riscv_reg_t.GP))
        self.gpr2.not_inside(vsc.rangelist(self.sp, self.tp, self.scratch_reg, self.pmp_reg,
                                           riscv_reg_t.ZERO, riscv_reg_t.RA, riscv_reg_t.GP))
        self.gpr3.not_inside(vsc.rangelist(self.sp, self.tp, self.scratch_reg, self.pmp_reg,
                                           riscv_reg_t.ZERO, riscv_reg_t.RA, riscv_reg_t.GP))
        vsc.unique(self.gpr0, self.gpr1, self.gpr2, self.gpr3)


    def check_setting(self):
        support_64b = 0
        support_128b = 0

        # list of satp_mode_t from riscv_core_setting.py
        stp_md_lst = rcs.SATP_MODE

        # list of riscv_instr_group_t with names of riscv_instr_name_t in it.
        supported_isa_lst = list(map(lambda z: z.name, riscv_instr_group_t))

        # check the valid isa support
        for x in rcs.supported_isa:
            if x == (supported_isa_lst[1] or supported_isa_lst[3] or supported_isa_lst[5] or
                     supported_isa_lst[8] or supported_isa_lst[11] or supported_isa_lst[13] or
                     supported_isa_lst[19]):
                support_64b = 1
                logging.info("support_64b=%d" % support_64b)
                logging.debug("Supported ISA=%s" % x)
            elif x == (supported_isa_lst[14] or supported_isa_lst[15]):
                support_128b = 1
                logging.info("support_128b=%d" % support_128b)
                logging.debug("Supported ISA=%s" % x)

        if (support_128b == 1) and (rcs.XLEN != 128):
            logging.critical("XLEN should be set to 128 based on \
                              riscv_core_setting.supported_isa setting")
            logging.info("XLEN Value=%d" % rcs.XLEN)
            sys.exit("XLEN is not equal to 128, set it Accordingly!")

        if (support_128b == 0) and (support_64b == 1) and (rcs.XLEN != 64):
            logging.critical("XLEN should be set to 64 based on \
                              riscv_core_setting.supported_isa setting")
            logging.info("XLEN Value=%d" % rcs.XLEN)
            sys.exit("XLEN is not equal to 64, set it Accordingly!")

        if not(support_128b or support_64b) and (rcs.XLEN != 32):
            logging.critical("XLEN should be set to 32 based on \
                              riscv_core_setting.supported_isa setting")
            logging.info("XLEN Value=%d" % rcs.XLEN)
            sys.exit("XLEN is not equal to 32, set it Accordingly!")

        if not(support_128b or support_64b) and not(('SV32' in stp_md_lst) or
                                                    ('BARE' in stp_md_lst)):
            logging.critical("SATP mode is not supported for RV32G ISA")
            logging.info(stp_md_lst)
            sys.exit("Supported SATP mode is not provided")

    # TODO
    def setup_instr_distribution(self):
        pass

    def init_delegation(self):
        for i in self.mode_exp_lst:
            if i == self.mode_exp_lst[0]:
                continue
            self.m_mode_exception_delegation[i] = 0
            self.s_mode_exception_delegation[i] = 0

        for j in self.mode_intrpt_lst:
            if j == self.mode_intrpt_lst[0]:
                continue
            self.m_mode_interrupt_delegation[j] = 0
            self.s_mode_interrupt_delegation[j] = 0

    def pre_randomize(self):
        # Clearing the contents of self.gpr after each randomization.
        # As it is being extended in post_randomize function.
        self.gpr.clear()
        for x in rcs.supported_privileged_mode:
            if x == privileged_mode_t.SUPERVISOR_MODE:
                self.support_supervisor_mode = 1

    def get_non_reserved_gpr(self):
        pass

    def post_randomize(self):
        logging.info("gpr {}".format(self.gpr0))
        self.reserved_regs = []
        # Temporary fix for gpr_c constraint.
        self.gpr.extend((self.gpr0, self.gpr1, self.gpr2, self.gpr3))

        self.reserved_regs.append(self.tp)
        self.reserved_regs.append(self.sp)
        self.reserved_regs.append(self.scratch_reg)
        self.min_stack_len_per_program = 2 * (rcs.XLEN / 8)
        logging.info("min_stack_len_per_program value = %d"
                     % self.min_stack_len_per_program)
        self.check_setting()  # check if the setting is legal

        if self.init_privileged_mode == privileged_mode_t.USER_MODE:
            logging.info("mode=%s" % "USER_MODE")
            self.no_wfi = 1

    def get_invalid_priv_lvl_csr(self):
        invalid_lvl = []
        # Debug CSRs are inaccessible from all but Debug Mode
        # and we cannot boot into Debug Mode.
        invalid_lvl.append('D')

        # TODO Need to change the logic once the constraints are up.
        for mode in self.init_privileged_mode:
            if mode == privileged_mode_t.MACHINE_MODE:
                continue
            if mode == privileged_mode_t.SUPERVISOR_MODE:
                invalid_lvl.append('M')
                logging.info("supr_mode---")
                logging.debug(invalid_lvl)
            elif mode == privileged_mode_t.USER_MODE:
                invalid_lvl.append('S')
                invalid_lvl.append('M')
                logging.info("usr_mode---")
                logging.debug(invalid_lvl)
            else:
                logging.critical("Unsupported initialization privilege mode")

        # implemented_csr from riscv_core_setting.py
        for x in rcs.implemented_csr:
            if x[0] in invalid_lvl:
                self.invalid_priv_mode_csrs.append(x)

    # This function calls all the above defined function which should
    # be called in init function as per SV logic.This function as to be
    # called after every instance of the gen_config handle
    def func_call_init(self):
        self.init_delegation()
        # self.setup_instr_distribution()  # TODO
        self.get_invalid_priv_lvl_csr()

    def parse_args(self):
        parse = argparse.ArgumentParser()
        parse.add_argument('--num_of_tests', help = 'num_of_tests', type = int, default = 1)
        parse.add_argument('--enable_page_table_exception',
                           help = 'enable_page_table_exception', type = int, default = 0)
        parse.add_argument('--enable_interrupt', help = 'enable_interrupt',
                           choices = [0, 1], type = int, default = 0)
        parse.add_argument('--enable_nested_interrupt', help = 'enable_nested_interrupt',
                           choices = [0, 1], type = int, default = 0)
        parse.add_argument('--enable_timer_irq', help = 'enable_timer_irq',
                           choices = [0, 1], type = int, default = 0)
        parse.add_argument('--num_of_sub_program', help = 'num_of_sub_program',
                           type = int, default = 5)
        parse.add_argument('--instr_cnt', help = 'instr_cnt', type = int, default = 200)
        parse.add_argument('--tvec_alignment', help = 'tvec_alignment', type = int, default = 2)
        parse.add_argument('--no_ebreak', help = 'no_ebreak',
                           choices = [0, 1], type = int, default = 1)
        parse.add_argument('--no_dret', help = 'no_dret', choices = [0, 1], type = int, default = 1)
        parse.add_argument('--no_wfi', help = 'no_wfi', choices = [0, 1], type = int, default = 1)

        parse.add_argument('--no_branch_jump', help = 'no_branch_jump',
                           choices = [0, 1], type = int, default = 0)
        parse.add_argument('--no_load_store', help = 'no_load_store',
                           choices = [0, 1], type = int, default = 0)
        parse.add_argument('--no_csr_instr', help = 'no_csr_instr',
                           choices = [0, 1], type = int, default = 0)
        parse.add_argument('--fix_sp', help = 'fix_sp',
                           choices = [0, 1], type = int, default = 0)
        parse.add_argument('--use_push_data_section', help = 'use_push_data_section',
                           choices = [0, 1], type = int, default = 0)
        parse.add_argument('--enable_illegal_csr_instruction',
                           help = 'enable_illegal_csr_instruction', choices = [0, 1],
                           type = int, default = 0)
        parse.add_argument('--enable_access_invalid_csr_level',
                           help = 'enable_access_invalid_csr_level', choices = [0, 1],
                           type = int, default = 0)
        parse.add_argument('--enable_misaligned_instr', help = 'enable_misaligned_instr',
                           choices = [0, 1], type = int, default = 0)
        parse.add_argument('--enable_dummy_csr_write', help = 'enable_dummy_csr_write',
                           choices = [0, 1], type = int, default = 0)
        parse.add_argument('--allow_sfence_exception', help = 'allow_sfence_exception',
                           choices = [0, 1], type = int, default = 0)
        parse.add_argument('--no_data_page', help = 'no_data_page',
                           choices = [0, 1], type = int, default = 0)
        parse.add_argument('--no_directed_instr', help = 'no_directed_instr',
                           choices = [0, 1], type = int, default = 0)
        parse.add_argument('--no_fence', help = 'no_fence',
                           choices = [0, 1], type = int, default = 1)
        parse.add_argument('--no_delegation', help = 'no_delegation',
                           choices = [0, 1], type = int, default = 1)
        parse.add_argument('--illegal_instr_ratio',
                           help = 'illegal_instr_ratio', type = int, default = 0)
        parse.add_argument('--hint_instr_ratio', help = 'hint_instr_ratio', type = int, default = 0)
        parse.add_argument('--num_of_harts', help = 'num_of_harts',
                           type = int, default = rcs.NUM_HARTS)
        parse.add_argument('--enable_unaligned_load_store',
                           help = 'enable_unaligned_load_store', choices = [0, 1],
                           type = int, default = 0)
        parse.add_argument('--force_m_delegation', help = 'force_m_delegation',
                           choices = [0, 1], type = int, default = 0)
        parse.add_argument('--force_s_delegation', help = 'force_s_delegation',
                           choices = [0, 1], type = int, default = 0)
        parse.add_argument('--require_signature_addr', help = 'require_signature_addr',
                           choices = [0, 1], type = int, default = 0)
        parse.add_argument('--signature_addr', help = 'signature_addr', default = 0xdeadbeef)
        parse.add_argument('--disable_compressed_instr',
                           help = 'disable_compressed_instr', choices = [0, 1],
                           type = int, default = 0)
        parse.add_argument('--randomize_csr', help = 'randomize_csr',
                           choices = [0, 1], type = int, default = 0)
        parse.add_argument('--gen_debug_section', help = 'gen_debug_section',
                           choices = [0, 1], type = int, default = 0)
        parse.add_argument('--bare_program_mode', help = 'bare_program_mode',
                           choices = [0, 1], type = int, default = 0)
        parse.add_argument('--num_debug_sub_program',
                           help = 'num_debug_sub_program', type = int, default = 0)
        parse.add_argument('--enable_ebreak_in_debug_rom',
                           help = 'enable_ebreak_in_debug_rom', choices = [0, 1],
                           type = int, default = 0)
        parse.add_argument('--set_dcsr_ebreak', help = 'set_dcsr_ebreak',
                           choices = [0, 1], type = int, default = 0)
        parse.add_argument('--enable_debug_single_step',
                           help = 'enable_debug_single_step', choices = [0, 1],
                           type = int, default = 0)
        parse.add_argument('--set_mstatus_tw', help = 'set_mstatus_tw',
                           choices = [0, 1], type = int, default = 0)
        parse.add_argument('--set_mstatus_mprv', help = 'set_mstatus_mprv',
                           choices = [0, 1], type = int, default = 0)
        parse.add_argument('--enable_floating_point', help = 'enable_floating_point',
                           choices = [0, 1], type = int, default = 0)
        parse.add_argument('--enable_vector_extension', help = 'enable_vector_extension',
                           choices = [0, 1], type = int, default = 0)
        parse.add_argument('--enable_b_extension', help = 'enable_b_extension',
                           choices = [0, 1], type = int, default = 0)
        parse.add_argument('--enable_bitmanip_groups', help = 'enable_bitmanip_groups',
                           default = ['ZBB', 'ZBS', 'ZBP', 'ZBE', 'ZBF',
                                      'ZBC', 'ZBR', 'ZBM', 'ZBT', 'ZB_TMP'], nargs = '*')
        parse.add_argument('--boot_mode', help = 'boot_mode', default = "")
        parse.add_argument('--asm_test_suffix', help = 'asm_test_suffix', default = "")
        parse.add_argument('--march_isa', help = 'march_isa', default = [],
                           choices = [i.name for i in riscv_instr_group_t], nargs = '*')
        for i in range(self.max_directed_instr_stream_seq):
            parse.add_argument('--directed_instr_{}'.format(i),
                               help = 'directed_instr_{}'.format(i), default = "")
            parse.add_argument('--stream_name_{}'.format(i),
                               help = 'stream_name_{}'.format(i), default = "")
            parse.add_argument('--stream_freq_{}'.format(i),
                               help = 'stream_freq_{}'.format(i), default = 4)
        parse.add_argument('--start_idx', help='start index', type=int, default=0)
        parse.add_argument('--asm_file_name', help='asm file name',
                           default="riscv_asm_test")
        parse.add_argument('--log_file_name', help='log file name',
<<<<<<< HEAD
                           default="")
=======
                          default="")
        parse.add_argument('--isa', help='isa', choices=['rv32i', 'rv32m', 'rv32c', 'rv32imc'])
>>>>>>> bebbbf03
        # TODO
        '''
        if ($value$plusargs("tvec_alignment=%0d", tvec_alignment)) begin
            tvec_alignment.rand_mode(0);
        end

        vector_cfg = riscv_vector_cfg::type_id::create("vector_cfg");
        pmp_cfg = riscv_pmp_cfg::type_id::create("pmp_cfg");
        pmp_cfg.rand_mode(pmp_cfg.pmp_randomize);
        pmp_cfg.initialize(require_signature_addr);
        setup_instr_distribution()
        get_invalid_priv_lvl_csr();
        '''
        args = parse.parse_args()
        return args


cfg = riscv_instr_gen_config()<|MERGE_RESOLUTION|>--- conflicted
+++ resolved
@@ -436,12 +436,7 @@
         parse.add_argument('--asm_file_name', help='asm file name',
                            default="riscv_asm_test")
         parse.add_argument('--log_file_name', help='log file name',
-<<<<<<< HEAD
                            default="")
-=======
-                          default="")
-        parse.add_argument('--isa', help='isa', choices=['rv32i', 'rv32m', 'rv32c', 'rv32imc'])
->>>>>>> bebbbf03
         # TODO
         '''
         if ($value$plusargs("tvec_alignment=%0d", tvec_alignment)) begin

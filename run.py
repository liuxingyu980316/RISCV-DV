--- conflicted
+++ resolved
@@ -118,13 +118,9 @@
     sim_opts       : Simulation options for the generator
     timeout_s      : Timeout limit in seconds
   """
-<<<<<<< HEAD
-
-=======
   # Mutually exclusive options between compile_only and sim_only
   if compile_only and sim_only:
     logging.error("argument -co is not allowed with argument -so")
->>>>>>> 85687939
   # Setup the compile and simulation command for the generator
   compile_cmd = []
   sim_cmd = ""
